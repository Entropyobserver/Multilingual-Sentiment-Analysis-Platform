--- conflicted
+++ resolved
@@ -1,86 +1,71 @@
-# Docs for the Azure Web Apps Deploy action: https://github.com/Azure/webapps-deploy
-# More GitHub Actions for Azure: https://github.com/Azure/actions
-
-name: Build and deploy Node.js app to Azure Web App - moviesentimentanalyzer
-
-on:
-  push:
-    branches:
-      - main
-  workflow_dispatch:
-
-jobs:
-  build:
-    runs-on: ubuntu-latest
-    permissions:
-      contents: read #This is required for actions/checkout
-
-    steps:
-      - uses: actions/checkout@v4
-
-      - name: Set up Node.js version
-        uses: actions/setup-node@v3
-        with:
-          node-version: '20.x'
-
-      - name: npm install, build, and test
-        run: |
-          npm install
-          npm run build --if-present
-          npm run test --if-present
-
-      - name: Zip artifact for deployment
-        run: zip release.zip ./* -r
-
-      - name: Upload artifact for deployment job
-        uses: actions/upload-artifact@v4
-        with:
-          name: node-app
-          path: release.zip
-
-  deploy:
-    runs-on: ubuntu-latest
-    needs: build
-    
-    permissions:
-      id-token: write #This is required for requesting the JWT
-      contents: read #This is required for actions/checkout
-
-    steps:
-      - name: Download artifact from build job
-        uses: actions/download-artifact@v4
-        with:
-          name: node-app
-
-<<<<<<< HEAD
-      - name: Unzip build artifact
-        run: |
-          ls -la  
-          unzip release.zip -d frontend
-
-      - name: Login to Azure
-        uses: azure/login@v2
-        with:
-          client-id: ${{ secrets.AZUREAPPSERVICE_CLIENTID_26E4E6B5FA3C4B1BA2760501CE053CD7 }}
-          tenant-id: ${{ secrets.AZUREAPPSERVICE_TENANTID_B66FD8A57519450EB1EF5ED415572C4C }}
-          subscription-id: ${{ secrets.AZUREAPPSERVICE_SUBSCRIPTIONID_D0E23FFA1DEB4B21BA427A6FDC2A4EB1 }}
-=======
-      - name: Unzip artifact for deployment
-        run: unzip release.zip
-      
-      - name: Login to Azure
-        uses: azure/login@v2
-        with:
-          client-id: ${{ secrets.AZUREAPPSERVICE_CLIENTID_26E4E6B5FA3C4B1BA2760501CE053CD7 }}
-          tenant-id: ${{ secrets.AZUREAPPSERVICE_TENANTID_B66FD8A57519450EB1EF5ED415572C4C }}
-          subscription-id: ${{ secrets.AZUREAPPSERVICE_SUBSCRIPTIONID_D0E23FFA1DEB4B21BA427A6FDC2A4EB1 }}
->>>>>>> 58ef9972
-
-      - name: 'Deploy to Azure Web App'
-        id: deploy-to-webapp
-        uses: azure/webapps-deploy@v3
-        with:
-          app-name: 'moviesentimentanalyzer'
-          slot-name: 'Production'
-          package: .
-          +# Docs for the Azure Web Apps Deploy action: https://github.com/Azure/webapps-deploy
+# More GitHub Actions for Azure: https://github.com/Azure/actions
+
+name: Build and deploy Node.js app to Azure Web App - moviesentimentanalyzer
+
+on:
+  push:
+    branches:
+      - main
+  workflow_dispatch:
+
+jobs:
+  build:
+    runs-on: ubuntu-latest
+    permissions:
+      contents: read #This is required for actions/checkout
+
+    steps:
+      - uses: actions/checkout@v4
+
+      - name: Set up Node.js version
+        uses: actions/setup-node@v3
+        with:
+          node-version: '20.x'
+
+      - name: npm install, build, and test
+        run: |
+          npm install
+          npm run build --if-present
+          npm run test --if-present
+
+      - name: Zip artifact for deployment
+        run: zip release.zip ./* -r
+
+      - name: Upload artifact for deployment job
+        uses: actions/upload-artifact@v4
+        with:
+          name: node-app
+          path: release.zip
+
+  deploy:
+    runs-on: ubuntu-latest
+    needs: build
+    
+    permissions:
+      id-token: write #This is required for requesting the JWT
+      contents: read #This is required for actions/checkout
+
+    steps:
+      - name: Download artifact from build job
+        uses: actions/download-artifact@v4
+        with:
+          name: node-app
+
+      - name: Unzip artifact for deployment
+        run: unzip release.zip
+      
+      - name: Login to Azure
+        uses: azure/login@v2
+        with:
+          client-id: ${{ secrets.AZUREAPPSERVICE_CLIENTID_26E4E6B5FA3C4B1BA2760501CE053CD7 }}
+          tenant-id: ${{ secrets.AZUREAPPSERVICE_TENANTID_B66FD8A57519450EB1EF5ED415572C4C }}
+          subscription-id: ${{ secrets.AZUREAPPSERVICE_SUBSCRIPTIONID_D0E23FFA1DEB4B21BA427A6FDC2A4EB1 }}
+
+      - name: 'Deploy to Azure Web App'
+        id: deploy-to-webapp
+        uses: azure/webapps-deploy@v3
+        with:
+          app-name: 'moviesentimentanalyzer'
+          slot-name: 'Production'
+          package: .